import { filter, get, map, replace, split } from "lodash-es";
import React from "react";
import { Col, ControlLabel, InputGroup, Modal, Row } from "react-bootstrap";
import { connect } from "react-redux";
import { pushState } from "../../../app/actions";

import { Button, Icon, InputError, LoadingPlaceholder, SaveButton } from "../../../base";
import { clearError } from "../../../errors/actions";
import { listSubtractionIds } from "../../../subtraction/actions";
import { getFirstSubtractionId, getSubtractionIds } from "../../../subtraction/selectors";
import { getTargetChange, routerLocationHasState } from "../../../utils/utils";

import { createSample, findReadFiles } from "../../actions";
import { LibraryTypeSelection } from "./LibraryTypeSelection";

import ReadSelector from "./ReadSelector";
import { SampleUserGroup } from "./UserGroup";

const getInitialState = props => ({
    selected: [],
    name: "",
    host: "",
    isolate: "",
    locale: "",
<<<<<<< HEAD
    subtraction: getActiveSubtraction(props),
=======
    srna: false,
    subtraction: "",
>>>>>>> a2cf86af
    group: props.forceGroupChoice ? "none" : "",
    errorName: "",
    errorSubtraction: "",
    errorFile: "",
    libraryType: "normal"
});

export class CreateSample extends React.Component {
    constructor(props) {
        super(props);
        this.state = getInitialState(props);
    }

    static getDerivedStateFromProps(nextProps, prevState) {
        if (!prevState.errorName.length && !!nextProps.error) {
            return { errorName: nextProps.error };
        }

        return null;
    }

    handleHide = () => {
        this.props.onHide();
    };

    handleModalExited = () => {
        this.setState(getInitialState(this.props));
        if (this.props.error.length) {
            this.props.onClearError("CREATE_SAMPLE_ERROR");
        }
    };

    handleChange = e => {
        const { name, value, error } = getTargetChange(e.target);

        if (name === "name" || name === "subtraction") {
            this.setState({
                [name]: value,
                [error]: ""
            });
        } else {
            this.setState({
                [name]: value
            });
        }
    };

    handleLibrarySelect = libraryType => {
        this.setState({ libraryType });
    };

    handleSubmit = e => {
        e.preventDefault();

        let hasError = false;

        if (!this.state.name) {
            hasError = true;
            this.setState({ errorName: "Required Field" });
        }

        if (!this.props.subtractions || !this.props.subtractions.length) {
            hasError = true;
            this.setState({
                errorSubtraction: "At least one subtraction must be added to Virtool before samples can be analyzed."
            });
        }

        if (!this.state.selected.length) {
            hasError = true;
            this.setState({
                errorFile: "At least one read file must be attached to the sample"
            });
        }

        if (!hasError) {
            const { name, isolate, host, locale, srna, subtraction } = this.state;
            this.props.onCreate(
                name,
                isolate,
                host,
                locale,
                srna,
                subtraction || this.props.defaultSubtraction,
                this.state.selected
            );
        }
    };

    autofill = () => {
        this.setState({
            name: split(replace(this.state.selected[0], /[0-9a-z]{8}-/, ""), /_S\d+/)[0]
        });
    };

    handleSelect = selected => {
        this.setState({ selected, errorFile: "" });
    };

    render() {
        if (this.props.subtractions === null || this.props.readyReads === null) {
            return (
                <Modal
                    bsSize="large"
                    show={this.props.show}
                    onHide={this.props.onHide}
                    onEnter={this.props.onLoadSubtractionsAndFiles}
                >
                    <Modal.Body>
                        <LoadingPlaceholder margin="36px" />
                    </Modal.Body>
                </Modal>
            );
        }

        const subtractionComponents = map(this.props.subtractions, subtractionId => (
            <option key={subtractionId} value={subtractionId}>
                {subtractionId}
            </option>
        ));

        const userGroup = this.props.forceGroupChoice ? (
            <SampleUserGroup
                group={this.props.group}
                groups={this.props.groups}
                onChange={e => this.setState({ group: e })}
            />
        ) : null;

        const pairedness = this.state.selected.length === 2 ? "Paired" : "Unpaired";

        const { errorName, errorSubtraction, errorFile } = this.state;

        return (
            <Modal
                bsSize="large"
                show={this.props.show}
                onHide={this.handleHide}
                onEnter={this.props.onLoadSubtractionsAndFiles}
                onExited={this.handleModalExited}
            >
                <Modal.Header onHide={this.handleHide} closeButton>
                    Create Sample
                </Modal.Header>

                <form onSubmit={this.handleSubmit}>
                    <Modal.Body>
                        <Row>
                            <Col xs={12} md={6}>
                                <ControlLabel>Sample Name</ControlLabel>
                                <InputGroup>
                                    <InputError
                                        name="name"
                                        value={this.state.name}
                                        onChange={this.handleChange}
                                        autocomplete={false}
                                        error={errorName}
                                    />
                                    <InputGroup.Button style={{ verticalAlign: "top", zIndex: "0" }}>
                                        <Button
                                            type="button"
                                            onClick={this.autofill}
                                            disabled={!this.state.selected.length}
                                        >
                                            <Icon name="magic" />
                                        </Button>
                                    </InputGroup.Button>
                                </InputGroup>
                            </Col>
                            <Col xs={12} md={6}>
                                <InputError
                                    name="locale"
                                    label="Locale"
                                    value={this.state.locale}
                                    onChange={this.handleChange}
                                />
                            </Col>
                        </Row>

                        <Row>
                            <Col xs={12} md={6}>
                                <InputError
                                    name="isolate"
                                    label="Isolate"
                                    value={this.state.isolate}
                                    onChange={this.handleChange}
                                />
                            </Col>
                            <Col md={6}>
                                <InputError
                                    name="subtraction"
                                    type="select"
                                    label="Default Subtraction"
                                    value={this.state.subtraction || this.props.defaultSubtraction}
                                    onChange={this.handleChange}
                                    error={errorSubtraction}
                                >
                                    {subtractionComponents}
                                </InputError>
                            </Col>
                        </Row>

                        <Row>
                            <Col xs={12} md={6}>
                                <InputError
                                    name="host"
                                    label="Host"
                                    value={this.state.host}
                                    onChange={this.handleChange}
                                />
                            </Col>
                            <Col xs={12} sm={6}>
                                <InputError type="text" label="Pairdness" value={pairedness} readOnly={true} />
                            </Col>
                        </Row>

                        <Row>
                            <Col xs={12}>
                                <LibraryTypeSelection
                                    onSelect={this.handleLibrarySelect}
                                    libraryType={this.state.libraryType}
                                />
                            </Col>

                            {userGroup}
                        </Row>

                        <ReadSelector
                            files={this.props.readyReads}
                            selected={this.state.selected}
                            onSelect={this.handleSelect}
                            error={errorFile}
                        />
                    </Modal.Body>

                    <Modal.Footer>
                        <SaveButton />
                    </Modal.Footer>
                </form>
            </Modal>
        );
    }
}

<<<<<<< HEAD
export const mapStateToProps = state => ({
=======
const mapStateToProps = state => ({
    defaultSubtraction: getFirstSubtractionId(state),
>>>>>>> a2cf86af
    error: get(state, "errors.CREATE_SAMPLE_ERROR.message", ""),
    forceGroupChoice: state.settings.sample_group === "force_choice",
    groups: state.account.groups,
    readyReads: filter(state.samples.readFiles, { reserved: false }),
    show: routerLocationHasState(state, "createSample"),
    subtractions: getSubtractionIds(state)
});

export const mapDispatchToProps = dispatch => ({
    onLoadSubtractionsAndFiles: () => {
        dispatch(listSubtractionIds());
        dispatch(findReadFiles());
    },

<<<<<<< HEAD
    onCreate: ({ name, isolate, host, locale, libraryType, subtraction, files }) => {
        dispatch(createSample(name, isolate, host, locale, libraryType, subtraction, files));
=======
    onCreate: (name, isolate, host, locale, srna, subtraction, files) => {
        dispatch(createSample(name, isolate, host, locale, srna, subtraction, files));
>>>>>>> a2cf86af
    },

    onHide: () => {
        dispatch(pushState({ create: false }));
    },

    onClearError: error => {
        dispatch(clearError(error));
    }
});

export default connect(
    mapStateToProps,
    mapDispatchToProps
)(CreateSample);<|MERGE_RESOLUTION|>--- conflicted
+++ resolved
@@ -22,12 +22,7 @@
     host: "",
     isolate: "",
     locale: "",
-<<<<<<< HEAD
-    subtraction: getActiveSubtraction(props),
-=======
-    srna: false,
     subtraction: "",
->>>>>>> a2cf86af
     group: props.forceGroupChoice ? "none" : "",
     errorName: "",
     errorSubtraction: "",
@@ -104,13 +99,13 @@
         }
 
         if (!hasError) {
-            const { name, isolate, host, locale, srna, subtraction } = this.state;
+            const { name, isolate, host, locale, libraryType, subtraction } = this.state;
             this.props.onCreate(
                 name,
                 isolate,
                 host,
                 locale,
-                srna,
+                libraryType,
                 subtraction || this.props.defaultSubtraction,
                 this.state.selected
             );
@@ -272,12 +267,8 @@
     }
 }
 
-<<<<<<< HEAD
 export const mapStateToProps = state => ({
-=======
-const mapStateToProps = state => ({
     defaultSubtraction: getFirstSubtractionId(state),
->>>>>>> a2cf86af
     error: get(state, "errors.CREATE_SAMPLE_ERROR.message", ""),
     forceGroupChoice: state.settings.sample_group === "force_choice",
     groups: state.account.groups,
@@ -292,13 +283,8 @@
         dispatch(findReadFiles());
     },
 
-<<<<<<< HEAD
-    onCreate: ({ name, isolate, host, locale, libraryType, subtraction, files }) => {
+    onCreate: (name, isolate, host, locale, libraryType, subtraction, files) => {
         dispatch(createSample(name, isolate, host, locale, libraryType, subtraction, files));
-=======
-    onCreate: (name, isolate, host, locale, srna, subtraction, files) => {
-        dispatch(createSample(name, isolate, host, locale, srna, subtraction, files));
->>>>>>> a2cf86af
     },
 
     onHide: () => {
