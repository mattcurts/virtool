--- conflicted
+++ resolved
@@ -1,6 +1,4 @@
 import os
-import re
-import collections
 import shutil
 import subprocess
 import random
@@ -554,8 +552,6 @@
 
         return detail
 
-<<<<<<< HEAD
-=======
     @virtool.gen.exposed_method([])
     def detail(self, transaction):
         detail = yield self._detail(transaction.data["_id"])
@@ -634,7 +630,6 @@
 
         return detail
 
->>>>>>> 66eca65f
     @virtool.gen.coroutine
     def set_stats(self, data):
         """
@@ -850,9 +845,6 @@
         listeners.
 
         File names in :attr:`.excluded_files` are excluded from the check.
-
-        :param transaction: the transaction associated with the request.
-        :type transaction: :class:`.Transaction`
 
         """
         files = yield virtool.utils.list_files(self.settings.get("watch_path"), self.excluded_files)
@@ -914,64 +906,8 @@
             shutil.rmtree(self.sample_path)
             os.makedirs(os.path.join(self.sample_path, "analysis"))
 
-<<<<<<< HEAD
     def trim_reads(self):
         input_paths = [os.path.join(self.settings["watch_path"], filename) for filename in self.files]
-=======
-    def import_files(self):
-        """
-        Test
-
-        """
-        destination_path = os.path.join(self.sample_path, "reads.fastq")
-
-        source_paths = [os.path.join(self.settings["watch_path"], filename) for filename in self.files]
-
-        index = 0
-
-        with open(destination_path, "w") as destination:
-            for file_path in source_paths:
-
-                input_file = None
-
-                mime = magic.from_file(file_path, mime=True)
-
-                try:
-                    mime = mime.decode("utf-8")
-                except AttributeError:
-                    pass
-
-                if file_path.endswith("gz") and mime.endswith("gzip"):
-                    input_file = gzip.open(file_path, "rt", encoding="utf-8")
-
-                if file_path.split(".")[-1] in ["fq", "fastq"]:
-                    input_file = open(file_path, "r")
-
-                if input_file is None or input_file.read(1) != "@":
-                    raise IOError("Sequencing data could not be found in file.")
-
-                input_file.seek(0)
-
-                plus = False
-
-                for line in input_file:
-
-                    if line[0] == "@" and not plus:
-                        line = "@READ" + str(index) + "\n"
-                        index += 1
-
-                    plus = line[0] == "+"
-
-                    destination.write(line)
-
-    def trim_reads(self):
-        """
-        Calls the external application ``skewer`` to trim adapters and low quality regions the sample reads files.
-
-        """
-
-        input_path = os.path.join(self.sample_path, "reads.fastq")
->>>>>>> 66eca65f
 
         command = [
             "skewer",
