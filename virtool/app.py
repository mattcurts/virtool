import concurrent.futures
import logging
import os
import subprocess
import sys

import aiofiles
import aiojobs.aiohttp
import pymongo
import pymongo.errors
from aiohttp import client, web
from motor import motor_asyncio
from urllib.parse import quote_plus

import virtool.app_auth
import virtool.app_dispatcher
import virtool.app_routes
import virtool.app_settings
import virtool.db.iface
import virtool.db.references
import virtool.errors
import virtool.files
import virtool.http.errors
import virtool.http.proxy
import virtool.http.query
import virtool.jobs.manager
import virtool.organize
import virtool.resources
import virtool.sentry
import virtool.setup
import virtool.utils

logger = logging.getLogger(__name__)


async def init_http_client(app):
    headers = {
        "user-agent": "virtool/{}".format(app["version"]),
    }

    app["client"] = client.ClientSession(loop=app.loop, headers=headers)


async def init_remotes(app):
    scheduler = aiojobs.aiohttp.get_scheduler_from_app(app)
    await scheduler.spawn(virtool.db.references.refresh_remotes(app))


async def init_version(app):
    if app["version"] is None:
        app["version"] = await find_server_version(app.loop, sys.path[0])


async def init_executors(app):
    """
    An application ``on_startup`` callback that initializes a :class:`~ThreadPoolExecutor` and attaches it to the
    ``app`` object.

    :param app: the app object
    :type app: :class:`aiohttp.web.Application`

    """
    thread_executor = concurrent.futures.ThreadPoolExecutor(max_workers=5)
    app.loop.set_default_executor(thread_executor)

    async def run_in_thread(func, *args):
        return await app.loop.run_in_executor(thread_executor, func, *args)

    app["run_in_thread"] = run_in_thread
    app["executor"] = thread_executor

    process_executor = concurrent.futures.ProcessPoolExecutor()

    async def run_in_process(func, *args):
        return await app.loop.run_in_executor(process_executor, func, *args)

    app["run_in_process"] = run_in_process
    app["process_executor"] = process_executor


async def init_resources(app):
    app["resources"] = virtool.resources.get()


async def init_settings(app):
    """
    An application ``on_startup`` callback that initializes a Virtool :class:`~.Settings` object and attaches it to the
    ``app`` object.

    :param app: the app object
    :type app: :class:`aiohttp.web.Application`

    """
    app["settings"] = virtool.app_settings.Settings()
    await app["settings"].load()


async def init_sentry(app):
    if app["settings"].get("enable_sentry", False):
        app["sentry"] = virtool.sentry.setup(app["version"])


async def init_dispatcher(app):
    """
    An application ``on_startup`` callback that initializes a Virtool :class:`~.Dispatcher` object and attaches it to
    the ``app`` object.

    :param app: the app object
    :type app: :class:`aiohttp.web.Application`

    """
    app["dispatcher"] = virtool.app_dispatcher.Dispatcher(app.loop)


async def init_db(app):
    """
    An application ``on_startup`` callback that attaches an instance of :class:`~AsyncIOMotorClient` and the ``db_name``
    to the Virtool ``app`` object. Also initializes collection indices.

    :param app: the app object
    :type app: :class:`aiohttp.web.Application`

    """
<<<<<<< HEAD
    host = app["settings"].get("db_host", "localhost")
    port = app["settings"].get("db_port", 27017)
    name = app["db_name"] or app["settings"]["db_name"]

    db_client = motor_asyncio.AsyncIOMotorClient(
        host,
        port,
        serverSelectionTimeoutMS=6000,
        io_loop=app.loop
    )
=======
    settings = app["settings"]

    app["db_name"] = app.get("db_name", None) or settings["db_name"]

    db_host = settings.get("db_host", "localhost")
    db_port = settings.get("db_port", 27017)
    db_use_auth = settings.get("db_use_auth", False)

    if db_use_auth:
        db_username = quote_plus(settings["db_username"])
        db_password = quote_plus(settings["db_password"])

        string = "mongodb://{}:{}@{}:{}/{}".format(db_username, db_password, db_host, db_port, app["db_name"])

        if settings["db_use_ssl"]:
            string += "?ssl=true"

        db_client = motor_asyncio.AsyncIOMotorClient(
            string,
            serverSelectionTimeoutMS=6000,
            io_loop=app.loop
        )

    else:
        db_client = motor_asyncio.AsyncIOMotorClient(
            db_host,
            db_port,
            serverSelectionTimeoutMS=6000,
            io_loop=app.loop
        )
>>>>>>> 438950cc

    try:
        await db_client.database_names()
    except pymongo.errors.ServerSelectionTimeoutError:
        raise virtool.errors.MongoConnectionError(
            "Could not connect to MongoDB server at {}:{}".format(db_host, db_port)
        )

<<<<<<< HEAD
    app["db"] = virtool.db.iface.DB(db_client[name], app["dispatcher"].dispatch, app.loop)
=======
    app["db"] = virtool.db.iface.DB(db_client[app["db_name"]], app["dispatcher"].dispatch, app.loop)
>>>>>>> 438950cc

    await app["db"].connect()


async def init_check_db(app):
    logger.info("Starting database checks. Do not interrupt. This may take several minutes.")

    db = app["db"]

    logger.info("Checking database...")
    await virtool.organize.organize(db, app["settings"], app["version"])

    logger.info("Creating database indexes...")
    await db.analyses.create_index("sample.id")
    await db.history.create_index("otu.id")
    await db.history.create_index("index.id")
    await db.history.create_index("created_at")
    await db.indexes.drop_indexes()
    await db.indexes.create_index([("version", 1), ("reference.id", 1)], unique=True)
    await db.keys.create_index("id", unique=True)
    await db.keys.create_index("user.id")
    await db.samples.create_index([("created_at", pymongo.DESCENDING)])
    await db.sequences.create_index("otu_id")
    await db.otus.create_index("name")
    await db.otus.create_index([
        ("_id", pymongo.ASCENDING),
        ("isolate.id", pymongo.ASCENDING)
    ])
    await db.otus.create_index("abbreviation")


async def init_client_path(app):
    app["client_path"] = await virtool.utils.get_client_path()

    if app["client_path"] is None:
        raise virtool.errors.ClientError("Client files not found")

    app.router.add_static("/static", app["client_path"])


async def init_job_manager(app):
    """
    An application ``on_startup`` callback that initializes a Virtool :class:`virtool.job_manager.Manager` object and
    attaches it to the ``app`` object.

    :param app: the app object
    :type app: :class:`aiohttp.web.Application`

    """
    capture_exception = None

    if "sentry" in app:
        capture_exception = app["sentry"].captureException

    app["job_manager"] = virtool.jobs.manager.Manager(
        app.loop,
        app["process_executor"],
        app["db"],
        app["settings"],
        capture_exception
    )

    app["job_manager"].start()


async def init_file_manager(app):
    """
    An application ``on_startup`` callback that initializes a Virtool :class:`virtool.file_manager.Manager` object and
    attaches it to the ``app`` object.

    :param app: the app object
    :type app: :class:`aiohttp.web.Application`

    """
    files_path = os.path.join(app["settings"].get("data_path"), "files")

    if os.path.isdir(files_path):
        app["file_manager"] = virtool.files.Manager(
            app.loop,
            app["executor"],
            app["db"],
            files_path,
            app["settings"].get("watch_path"),
            clean_interval=20
        )

        app["file_manager"].start()
    else:
        logger.warning("Did not initialize file manager. Path does not exist: {}".format(files_path))
        app["file_manager"] = None


async def init_routes(app):
    virtool.app_routes.setup_routes(app)


async def init_setup(app):
    virtool.setup.setup_routes(app)

    app["setup"] = {
        **virtool.setup.DB_VALUES,
        **virtool.setup.FIRST_USER_VALUES,
        "data_path": "",
        "watch_path": "",
        "errors": {
            **virtool.setup.DATA_ERRORS,
            **virtool.setup.DB_ERRORS,
            **virtool.setup.WATCH_ERRORS
        }
    }


async def on_shutdown(app):
    """
    A function called when the app is shutting down.

    :param app: the app object
    :type app: :class:`aiohttp.web.Application`

    """
    await app["dispatcher"].close()
    await app["client"].close()

    job_manager = app.get("job_manager", None)

    if job_manager is not None:
        await job_manager.close()

    file_manager = app.get("file_manager", None)

    if file_manager is not None:
        await file_manager.close()

    app["process_executor"].shutdown(wait=True)


def create_app(loop, db_name=None, disable_job_manager=False, disable_file_manager=False, force_version=None,
               ignore_settings=False, no_sentry=False, skip_db_checks=False, skip_setup=False):
    """
    Creates the Virtool application.

    - creates an returns an instance of :class:`aiohttp.web.Application`
    - sets up URL routing
    - initializes all main Virtool objects during ``on_startup``

    """
    middlewares = [
        virtool.http.errors.middleware,
        virtool.http.proxy.middleware,
        virtool.http.query.middleware
    ]

    if skip_setup:
        middlewares.append(virtool.app_auth.middleware)

    app = web.Application(loop=loop, middlewares=middlewares)

    aiojobs.aiohttp.setup(app)

    app["version"] = force_version
    app["db_name"] = db_name

    app.on_startup.append(init_client_path)

    if not skip_setup:
        app.on_startup.append(init_setup)
    else:
        app.on_startup.append(init_version)
        app.on_startup.append(init_http_client)
        app.on_startup.append(init_routes)

        if not ignore_settings:
            app.on_startup.append(init_settings)

            if not no_sentry:
                app.on_startup.append(init_sentry)
        else:
            app["settings"] = dict()

        app.on_startup.append(init_executors)
        app.on_startup.append(init_dispatcher)
        app.on_startup.append(init_db)

        if skip_db_checks:
            logger.info("Skipping database checks.")
        else:
            app.on_startup.append(init_check_db)

        app.on_startup.append(init_resources)

        if not disable_job_manager:
            app.on_startup.append(init_job_manager)

        if not disable_file_manager:
            app.on_startup.append(init_file_manager)

        app.on_startup.append(init_remotes)

        app.on_shutdown.append(on_shutdown)

    return app


async def find_server_version(loop, install_path="."):
    output = None

    try:
        output = await loop.run_in_executor(None, subprocess.check_output, ["git", "describe", "--tags"])
        output = output.decode().rstrip()
    except (subprocess.CalledProcessError, FileNotFoundError):
        pass

    if output and "Not a git repository" not in output:
        return output

    try:
        version_file_path = os.path.join(install_path, "VERSION")

        async with aiofiles.open(version_file_path, "r") as version_file:
            content = await version_file.read()
            return content.rstrip()

    except FileNotFoundError:
        logger.critical("Could not determine software version.")
        return "Unknown"<|MERGE_RESOLUTION|>--- conflicted
+++ resolved
@@ -121,20 +121,8 @@
     :type app: :class:`aiohttp.web.Application`
 
     """
-<<<<<<< HEAD
-    host = app["settings"].get("db_host", "localhost")
-    port = app["settings"].get("db_port", 27017)
-    name = app["db_name"] or app["settings"]["db_name"]
-
-    db_client = motor_asyncio.AsyncIOMotorClient(
-        host,
-        port,
-        serverSelectionTimeoutMS=6000,
-        io_loop=app.loop
-    )
-=======
     settings = app["settings"]
-
+    
     app["db_name"] = app.get("db_name", None) or settings["db_name"]
 
     db_host = settings.get("db_host", "localhost")
@@ -163,7 +151,6 @@
             serverSelectionTimeoutMS=6000,
             io_loop=app.loop
         )
->>>>>>> 438950cc
 
     try:
         await db_client.database_names()
@@ -172,11 +159,7 @@
             "Could not connect to MongoDB server at {}:{}".format(db_host, db_port)
         )
 
-<<<<<<< HEAD
-    app["db"] = virtool.db.iface.DB(db_client[name], app["dispatcher"].dispatch, app.loop)
-=======
     app["db"] = virtool.db.iface.DB(db_client[app["db_name"]], app["dispatcher"].dispatch, app.loop)
->>>>>>> 438950cc
 
     await app["db"].connect()
 
