import logging

import virtool.gen
import virtool.utils

logger = logging.getLogger(__name__)


class Collection:

    def __init__(self, collection_name, dispatch, collections, settings, add_periodic_callback):

        #: The name of the MongoDB collection that the the :class:`~database.Collection` object is bound to.
        self.collection_name = collection_name

        self._dispatch = dispatch

        self.collections = collections

        #: This is passed as the search argument for a Mongo find call when getting data for syncing. For instance if to
        #: only sync records with active=True, sync_filter would be set to {"active": True}. By default all records will
        #: be returned.
        self.sync_filter = {}

        #: This projection is used to pare down the output of the result of a call to
        #: :meth:`~motor.motor_tornado.MotorCollection.find` call. By default only the ``_id`` and ``_version`` fields
        #: from each document returned by :meth:`~motor.motor_tornado.MotorCollection.find` will be
        #: returned. The subclass must define a full sync_projector of its own.
        self.sync_projector = ["_version", "_id"]

        #: The shared settings object from the :class:`virtool.web.Application` instance.
        self.settings = settings

        self.add_periodic_callback = add_periodic_callback

        #: A :class:`~motor.motor_tornado.MotorCollection` object bound the the
        #: collection specified by :attr:`.collection_name`.
        self.db = self.settings.get_db_client()[self.collection_name]

        #: A reference to the :meth:`~motor.motor_tornado.MotorCollection.find` method of :attr:`.db`.
        self.find = self.db.find

        #: A reference to the :meth:`~motor.motor_tornado.MotorCollection.find_one` method of :attr:`.db`.
        self.find_one = self.db.find_one

        #: A reference to the :meth:`~motor.motor_tornado.MotorCollection.aggregate` method of :attr:`.db`.
        self.aggregate = self.db.aggregate

        logger.debug("Initialized collection " + self.collection_name)

    @virtool.gen.coroutine
    def sync_processor(self, documents):
        """
        Processes a list of projected documents into minimal documents needed for syncing the collection with client.
        Intended to be redefined in subclasses of :class:`~.database.Collection`.

        :param documents: a list of documents to process into a list of valid minimal documents for the collection.
        :type documents: list

        :return: valid minimal documents.
        :rtype: list

        """
        return documents

    @virtool.gen.exposed_method([])
    def sync(self, transaction):
        """
        Syncs documents between the server and client. This exposed method will be requested by the client soon after
        its connection is authorized. The client supplies a dictionary of document ids and their version
        numbers. This manifest is used to calculate a list of updates and removals required to bring the client's local
        collection in sync with the one on the server. The calculation is performed by :meth:`.Collection.prepare_sync`.

        The passed ``transaction`` is then updated with the number of update and remove operation that will be
        dispatched to the client. This allows the client to display the progress of the sync operation as it receives
        updates and removals.

        :param transaction: the transaction generated from the request.
        :type transaction: :class:`.Transaction`

        :return: a boolean indicating success and the total number of operations performed.
        :rtype: tuple



        """

        '''
        if "modify_options" in transaction.connection.user["permissions"]:
            sync_list.append("users")
            sync_list.append("groups")
        '''

        manifest = transaction.data

        cursor = self.find(self.sync_filter, self.sync_projector)

        document_ids = set()

        updates = list()

        while (yield cursor.fetch_next):
            document = cursor.next_object()

            document_ids.add(document["_id"])

            # Is the document id in the manifest?
            in_manifest = document["_id"] in manifest

            # The document has not been created since the client last synced, but has been changed. Send the new
            # version.
            if not in_manifest or (in_manifest and document["_version"] != manifest[document["_id"]]):
                document = yield self.sync_processor([document])
                document = document[0]
                updates.append(document)

            document_ids.add(document["_id"])

        # All remaining documents should be deleted by the client since they no longer exist on the server.
        removes = [document_id for document_id in manifest if document_id not in document_ids]

        expected_operation_count = len(updates) + len(removes)

        transaction.update(expected_operation_count)

        for i in range(0, len(updates), 10):
            yield self.dispatch("update", updates[i: i + 10], connections=[transaction.connection], sync=True)

        # All remaining documents should be deleted by the client since they no longer exist on the server.
        for i in range(0, len(removes), 10):
            yield self.dispatch("remove", removes[i: i + 10], connections=[transaction.connection], sync=True)

        return True, None

    @virtool.gen.coroutine
    def insert(self, document, connections=None):
        """
        Inserts a new document in the collection and dispatches the change to all clients.

        :param document: the data that will form the new document
        :type document: dict

        :param connections: a list of connections to dispatch the message to (None if all)
        :type connections: list

        :return: the response object from MongoDB
        :rtype: dict

        """
        if "_version" not in document:
            document["_version"] = 0

        # Perform the actual database insert operation, retaining the response.
        response = yield self.db.insert(document)

        # Pare down the new document using the sync_projector list.
        to_dispatch = {key: document[key] for key in self.sync_projector}

        # Run the new document through the collection's sync_processor if it has been defined.
        to_dispatch = yield self.sync_processor([to_dispatch])

        # Dispatch the update to all connected clients.
        yield self.dispatch("update", to_dispatch, connections=connections)

        logger.debug("Inserted new document in collection " + self.collection_name)

        return response

    @virtool.gen.coroutine
    def _perform_insert(self, document):
        if "_version" not in document:
            document["_version"] = 0

        # Perform the actual database insert operation, retaining the response.
        response = yield self.db.insert(document)

        return response

    @virtool.gen.coroutine
    def update(self, query, update, increment_version=True, upsert=False, connections=None):
        """
        Applies an update to a database document and dispatches the change to all clients.

        :param query: query dictionary or single document id to be passed to MongoDB as a query.
        :type query: str or dict

        :param update: the update that will be passed to MongoDB.
        :type update: dict

        :param increment_version: when ``True``, the _version field is incremented by 1.
        :type increment_version: bool

        :param upsert: perform an upsert when set to True.
        :type upsert: bool

        :param connections: a list of :class:`~.web.SocketHandler` objects to dispatch the update to. If no list is
                            supplied, the update with be dispatched to all connected clients.
        :type connections: list or None

        :return: the MongoDB response object amended with the modified document ids.
        :rtype: dict

        """
        query, multi = coerce_query(query)

        ids_to_update = yield self.find(query, ["_id"]).distinct("_id")

        if increment_version:
            update["$inc"] = {"_version": 1}

        # Perform the update on the database, saving the response.
        response = yield self.db.update(query, update, multi=multi, upsert=upsert)

        # Attach a list of the updated entry_ids to the response. This will be returned by the method.
        response["_ids"] = ids_to_update

        # Get the pared down versions of the updated documents that should be sent to listening clients to update there
        # collections.
        to_dispatch = yield self.find({"_id": {"$in": ids_to_update}}, self.sync_projector).to_list(None)

        # Pass the retrieved documents through the collection's sync_processor if there is one.
        if self.sync_processor:
            to_dispatch = yield self.sync_processor(to_dispatch)

        yield self.dispatch("update", to_dispatch, connections=connections)

        logger.debug("Updated one or more entries in collection " + self.collection_name)

        return response

    @virtool.gen.coroutine
    def _perform_update(self, query, update, increment_version=True, upsert=False):
        query, multi = coerce_query(query)

        if increment_version:
            update["$inc"] = {"_version": 1}

        # Perform the update on the database, saving the response.
        response = yield self.db.update(
            query,
            update,
            multi=multi,
            upsert=upsert
        )

        return response

    @virtool.gen.coroutine
    def remove(self, id_list, connections=None):
        """
        Removes one or more documents from the collection. The provided data dict must contain the key ``_id``.

        :param id_list: the data dict containing ids of documents that should be removed
        :type id_list: list or str

        :param connections: a list of :class:`~.web.SocketHandler` objects to dispatch the removal to. If no list is
                            supplied, the change with be dispatched to all connected clients.
        :type connections: list or None

        :return: the response from MongoDB.
        :rtype: dict

        """
        id_list = coerce_list(id_list)

        # Perform remove operation on database.
        response = yield self.db.remove({"_id": {"$in": id_list}})

        # Dispatch removal notification to all connections.
        yield self.dispatch("remove", id_list, connections=connections)

        # Add a list of removed ids to the response dict and return it.
        response["id_list"] = id_list

        return response

    @virtool.gen.coroutine
    def dispatch(self, operation, data, interface=None, connections=None, conn_filter=None, conn_modifier=None,
                 writer=None, sync=False):
        """
        Send a message to listening clients through the :attr:`.dispatcher`. Messages tell the client what operation to
        do on what collection contain the data to do it. They have the form:

        +------------------+--------------------------------------------------------------------------------+
        | Field            | Description                                                                    |
        +==================+================================================================================+
        | operation        | the operation to perform on the client collection; one of 'update' or 'remove' |
        +------------------+--------------------------------------------------------------------------------+
        | interface        | the name of interface to perform the operation on                              |
        +------------------+--------------------------------------------------------------------------------+
        | data             | the data describing the updates or removals to apply to the client collection  |
        +------------------+--------------------------------------------------------------------------------+
        | sync             | indicates whether the operation is part of a sync or not                       |
        +------------------+--------------------------------------------------------------------------------+

        The collection's :attr:`.collection_name` attribute is automatically attached to message unless it overridden by
        the ``collection_name`` argument.

        :param operation: the operation that should be performed by the client on its local representation of the data.
        :type operation: str

        :param data: the data payload associated with the operation
        :type data: dict or list

        :param interface: override for :attr:`.collection_name`.
        :type interface: str

        :param connections: the connections to send the dispatch to. By default, it will be sent to all connections.
        :type connections: list

        :param sync: set to ``True`` when the dispatch is part of a sync operation.
        :type sync: bool

        :return: the size of the dispatched data
        :rtype: int

        """
        # Override the dispatched collection_name if necessary.
        interface = interface or self.collection_name

        # Dispatch the message via the dispatcher.
        self._dispatch({
            "operation": operation,
            "interface": interface,
            "data": data,
            "sync": sync
        }, connections=connections, conn_filter=conn_filter, conn_modifier=conn_modifier, writer=writer)

        return len(coerce_list(data))

    @virtool.gen.coroutine
    def get_new_id(self, excluded=None, randomizer=None):
        """
        Returns a new, unique, id that can be used for inserting a new document. Will not return any id that is included
        in ``excluded``.

        :param excluded: document ids to exclude
        :type excluded: list

        :param randomizer: a function to return random strings
        :type randomizer: callable

        :return: a random 8-character alphanumeric document id.
        :rtype: str

        """
        excluded = excluded or list()

        existing_ids = yield self.find({}, ["_id"]).distinct("_id")

        excluded += existing_ids

        excluded = set(excluded)

        return virtool.utils.random_alphanumeric(length=8, excluded=excluded, randomizer=randomizer)

        return document_id

    @virtool.gen.coroutine
    def get_field(self, query, key):
        """
        Get the value of a field called ``key`` from a single document specified by ``query``.

        :param query: a document id or a query.
        :type query: str or dict

        :param key: the key of the field to return.
        :type key: str

        :return: a document field.
        :rtype: any JSON-compatible type

        """
        query, _ = coerce_query(query)

        document = yield self.find_one(query, {key: True})

        try:
            return document[key]
        except KeyError:
            raise KeyError("Could not find field in entry")
        except TypeError:
            raise ValueError("Could not find entry with given _id")


<<<<<<< HEAD
=======
class SyncingCollection(Collection):

    def __init__(self, *args, **kwargs):
        super().__init__(*args, **kwargs)

        #: This is passed as the search argument for a Mongo find call when getting data for syncing. For instance if to
        #: only sync records with active=True, sync_filter would be set to {"active": True}. By default all records will
        #: be returned.
        self.sync_filter = {}

        #: This projection is used to pare down the output of the result of a call to
        #: :meth:`~motor.motor_tornado.MotorCollection.find` call. By default only the ``_id`` and ``_version`` fields
        #: from each document returned by :meth:`~motor.motor_tornado.MotorCollection.find` will be
        #: returned. The subclass must define a full sync_projector of its own.
        self.sync_projector = {"_version": True, "_id": True}

    @virtool.gen.coroutine
    def insert(self, document, connections=None):
        """
        Inserts a new document in the collection and dispatches the change to all clients.

        :param document: the data that will form the new document
        :type document: dict

        :param connections: a list of connections to dispatch the message to (None if all)
        :type connections: list

        :return: the response object from MongoDB
        :rtype: dict

        """
        if "_version" not in document:
            document["_version"] = 0

        # Perform the actual database insert operation, retaining the response.
        response = yield self.db.insert(document)

        # Pare down the new document using the sync_projector dict.
        to_dispatch = {key: document[key] for key in self.sync_projector}

        # Run the new document through the collection's sync_processor if it has been defined.
        to_dispatch = yield self.sync_processor([to_dispatch])

        # Dispatch the update to all connected clients.
        yield self.dispatch("update", to_dispatch, connections=connections)

        logger.debug("Inserted new document in collection " + self.collection_name)

        return response

    @virtool.gen.coroutine
    def update(self, query, update, increment_version=True, upsert=False, connections=None):
        """
        Applies an update to a database document and dispatches the change to all clients.

        :param query: query dictionary or single document id to be passed to MongoDB as a query.
        :type query: str or dict

        :param update: the update that will be passed to MongoDB.
        :type update: dict

        :param increment_version: when ``True``, the _version field is incremented by 1.
        :type increment_version: bool

        :param upsert: perform an upsert when set to True.
        :type upsert: bool

        :param connections: a list of :class:`~.web.SocketHandler` objects to dispatch the update to. If no list is
                            supplied, the update with be dispatched to all connected clients.
        :type connections: list or None

        :return: the MongoDB response object amended with the modified document ids.
        :rtype: dict

        """
        query, multi = coerce_query(query)

        ids_to_update = yield self.find(query).distinct("_id")

        if increment_version:
            update["$inc"] = {"_version": 1}

        # Perform the update on the database, saving the response.
        response = yield self.db.update(query, update, multi=multi, upsert=upsert)

        # Attach a list of the updated entry_ids to the response. This will be returned by the method.
        response["_ids"] = ids_to_update

        # Get the pared down versions of the updated documents that should be sent to listening clients to update there
        # collections.
        to_dispatch = yield self.find({"_id": {"$in": ids_to_update}}, self.sync_projector).to_list(None)

        # Pass the retrieved documents through the collection's sync_processor if there is one.
        if self.sync_processor:
            to_dispatch = yield self.sync_processor(to_dispatch)

        yield self.dispatch("update", to_dispatch, connections=connections)

        logger.debug("Updated one or more entries in collection " + self.collection_name)

        return response

    @virtool.gen.coroutine
    def remove(self, id_list, connections=None):
        """
        Removes one or more documents from the collection. The provided data dict must contain the key ``_id``.

        :param id_list: the data dict containing ids of documents that should be removed
        :type id_list: list or str

        :param connections: a list of :class:`~.web.SocketHandler` objects to dispatch the removal to. If no list is
                            supplied, the change with be dispatched to all connected clients.
        :type connections: list or None

        :return: the response from MongoDB.
        :rtype: dict

        """
        id_list = coerce_list(id_list)

        # Perform remove operation on database.
        response = yield self.db.remove({"_id": {"$in": id_list}})

        # Dispatch removal notification to all connections.
        yield self.dispatch("remove", id_list, connections=connections)

        # Add a list of removed ids to the response dict and return it.
        response["id_list"] = id_list

        return response

    @virtool.gen.coroutine
    def sync_processor(self, documents):
        """
        Processes a list of projected documents into minimal documents needed for syncing the collection with client.
        Intended to be redefined in subclasses of :class:`~.database.Collection`.

        :param documents: a list of documents to process into a list of valid minimal documents for the collection.
        :type documents: list

        :return: valid minimal documents.
        :rtype: list

        """
        return documents

    @virtool.gen.exposed_method([])
    def sync(self, transaction):
        """
        Syncs documents between the server and client. This exposed method will be requested by the client soon after
        its connection is authorized. The client supplies a dictionary of document ids and their version
        numbers. This manifest is used to calculate a list of updates and removals required to bring the client's local
        collection in sync with the one on the server. The calculation is performed by :meth:`.Collection.prepare_sync`.

        The passed ``transaction`` is then updated with the number of update and remove operation that will be
        dispatched to the client. This allows the client to display the progress of the sync operation as it receives
        updates and removals.

        :param transaction: the transaction generated from the request.
        :type transaction: :class:`.Transaction`

        :return: a boolean indicating success and the total number of operations performed.
        :rtype: tuple



        """

        '''
        if "modify_options" in transaction.connection.user["permissions"]:
            sync_list.append("users")
            sync_list.append("groups")
        '''

        manifest = transaction.data

        cursor = self.find(self.sync_filter, self.sync_projector)

        document_ids = set()

        updates = list()

        while (yield cursor.fetch_next):
            document = cursor.next_object()

            document_ids.add(document["_id"])

            # Is the document id in the manifest?
            in_manifest = document["_id"] in manifest

            # The document has not been created since the client last synced, but has been changed. Send the new
            # version.
            if not in_manifest or (in_manifest and document["_version"] != manifest[document["_id"]]):
                document = yield self.sync_processor([document])
                document = document[0]
                updates.append(document)

            document_ids.add(document["_id"])

        # All remaining documents should be deleted by the client since they no longer exist on the server.
        removes = [document_id for document_id in manifest if document_id not in document_ids]

        expected_operation_count = len(updates) + len(removes)

        transaction.update(expected_operation_count)

        for i in range(0, len(updates), 10):
            yield self.dispatch("update", updates[i: i + 10], connections=[transaction.connection], sync=True)

        # All remaining documents should be deleted by the client since they no longer exist on the server.
        for i in range(0, len(removes), 10):
            yield self.dispatch("remove", removes[i: i + 10], connections=[transaction.connection], sync=True)

        return True, None



>>>>>>> a3629ca1
def coerce_query(query):
    """
    Takes a query dict or a document id and returns a Mongo query and multi boolean. If the input is an id, it will be
    coerced to a query dict of the form {"_id": <document id>}.

    :param query: a query or document id
    :type query: dict or str

    :return: a query dict and multi boolean to supply to a Mongo function.
    :rtype: tuple

    """
    multi = True

    if not isinstance(query, dict):
        query = {"_id": query}
        multi = False

    return query, multi


def coerce_list(obj):
    """
    Takes an object of any type and returns a list. If ``obj`` is a list it will be passed back with modification.
    Otherwise, a single-item list containing ``obj`` will be returned.

    :param obj: an object of any type.
    :type obj: any

    :return: a list equal to or containing ``obj``.
    :rtype: list

    """
    return [obj] if not isinstance(obj, list) else obj<|MERGE_RESOLUTION|>--- conflicted
+++ resolved
@@ -354,8 +354,6 @@
 
         return virtool.utils.random_alphanumeric(length=8, excluded=excluded, randomizer=randomizer)
 
-        return document_id
-
     @virtool.gen.coroutine
     def get_field(self, query, key):
         """
@@ -383,226 +381,6 @@
             raise ValueError("Could not find entry with given _id")
 
 
-<<<<<<< HEAD
-=======
-class SyncingCollection(Collection):
-
-    def __init__(self, *args, **kwargs):
-        super().__init__(*args, **kwargs)
-
-        #: This is passed as the search argument for a Mongo find call when getting data for syncing. For instance if to
-        #: only sync records with active=True, sync_filter would be set to {"active": True}. By default all records will
-        #: be returned.
-        self.sync_filter = {}
-
-        #: This projection is used to pare down the output of the result of a call to
-        #: :meth:`~motor.motor_tornado.MotorCollection.find` call. By default only the ``_id`` and ``_version`` fields
-        #: from each document returned by :meth:`~motor.motor_tornado.MotorCollection.find` will be
-        #: returned. The subclass must define a full sync_projector of its own.
-        self.sync_projector = {"_version": True, "_id": True}
-
-    @virtool.gen.coroutine
-    def insert(self, document, connections=None):
-        """
-        Inserts a new document in the collection and dispatches the change to all clients.
-
-        :param document: the data that will form the new document
-        :type document: dict
-
-        :param connections: a list of connections to dispatch the message to (None if all)
-        :type connections: list
-
-        :return: the response object from MongoDB
-        :rtype: dict
-
-        """
-        if "_version" not in document:
-            document["_version"] = 0
-
-        # Perform the actual database insert operation, retaining the response.
-        response = yield self.db.insert(document)
-
-        # Pare down the new document using the sync_projector dict.
-        to_dispatch = {key: document[key] for key in self.sync_projector}
-
-        # Run the new document through the collection's sync_processor if it has been defined.
-        to_dispatch = yield self.sync_processor([to_dispatch])
-
-        # Dispatch the update to all connected clients.
-        yield self.dispatch("update", to_dispatch, connections=connections)
-
-        logger.debug("Inserted new document in collection " + self.collection_name)
-
-        return response
-
-    @virtool.gen.coroutine
-    def update(self, query, update, increment_version=True, upsert=False, connections=None):
-        """
-        Applies an update to a database document and dispatches the change to all clients.
-
-        :param query: query dictionary or single document id to be passed to MongoDB as a query.
-        :type query: str or dict
-
-        :param update: the update that will be passed to MongoDB.
-        :type update: dict
-
-        :param increment_version: when ``True``, the _version field is incremented by 1.
-        :type increment_version: bool
-
-        :param upsert: perform an upsert when set to True.
-        :type upsert: bool
-
-        :param connections: a list of :class:`~.web.SocketHandler` objects to dispatch the update to. If no list is
-                            supplied, the update with be dispatched to all connected clients.
-        :type connections: list or None
-
-        :return: the MongoDB response object amended with the modified document ids.
-        :rtype: dict
-
-        """
-        query, multi = coerce_query(query)
-
-        ids_to_update = yield self.find(query).distinct("_id")
-
-        if increment_version:
-            update["$inc"] = {"_version": 1}
-
-        # Perform the update on the database, saving the response.
-        response = yield self.db.update(query, update, multi=multi, upsert=upsert)
-
-        # Attach a list of the updated entry_ids to the response. This will be returned by the method.
-        response["_ids"] = ids_to_update
-
-        # Get the pared down versions of the updated documents that should be sent to listening clients to update there
-        # collections.
-        to_dispatch = yield self.find({"_id": {"$in": ids_to_update}}, self.sync_projector).to_list(None)
-
-        # Pass the retrieved documents through the collection's sync_processor if there is one.
-        if self.sync_processor:
-            to_dispatch = yield self.sync_processor(to_dispatch)
-
-        yield self.dispatch("update", to_dispatch, connections=connections)
-
-        logger.debug("Updated one or more entries in collection " + self.collection_name)
-
-        return response
-
-    @virtool.gen.coroutine
-    def remove(self, id_list, connections=None):
-        """
-        Removes one or more documents from the collection. The provided data dict must contain the key ``_id``.
-
-        :param id_list: the data dict containing ids of documents that should be removed
-        :type id_list: list or str
-
-        :param connections: a list of :class:`~.web.SocketHandler` objects to dispatch the removal to. If no list is
-                            supplied, the change with be dispatched to all connected clients.
-        :type connections: list or None
-
-        :return: the response from MongoDB.
-        :rtype: dict
-
-        """
-        id_list = coerce_list(id_list)
-
-        # Perform remove operation on database.
-        response = yield self.db.remove({"_id": {"$in": id_list}})
-
-        # Dispatch removal notification to all connections.
-        yield self.dispatch("remove", id_list, connections=connections)
-
-        # Add a list of removed ids to the response dict and return it.
-        response["id_list"] = id_list
-
-        return response
-
-    @virtool.gen.coroutine
-    def sync_processor(self, documents):
-        """
-        Processes a list of projected documents into minimal documents needed for syncing the collection with client.
-        Intended to be redefined in subclasses of :class:`~.database.Collection`.
-
-        :param documents: a list of documents to process into a list of valid minimal documents for the collection.
-        :type documents: list
-
-        :return: valid minimal documents.
-        :rtype: list
-
-        """
-        return documents
-
-    @virtool.gen.exposed_method([])
-    def sync(self, transaction):
-        """
-        Syncs documents between the server and client. This exposed method will be requested by the client soon after
-        its connection is authorized. The client supplies a dictionary of document ids and their version
-        numbers. This manifest is used to calculate a list of updates and removals required to bring the client's local
-        collection in sync with the one on the server. The calculation is performed by :meth:`.Collection.prepare_sync`.
-
-        The passed ``transaction`` is then updated with the number of update and remove operation that will be
-        dispatched to the client. This allows the client to display the progress of the sync operation as it receives
-        updates and removals.
-
-        :param transaction: the transaction generated from the request.
-        :type transaction: :class:`.Transaction`
-
-        :return: a boolean indicating success and the total number of operations performed.
-        :rtype: tuple
-
-
-
-        """
-
-        '''
-        if "modify_options" in transaction.connection.user["permissions"]:
-            sync_list.append("users")
-            sync_list.append("groups")
-        '''
-
-        manifest = transaction.data
-
-        cursor = self.find(self.sync_filter, self.sync_projector)
-
-        document_ids = set()
-
-        updates = list()
-
-        while (yield cursor.fetch_next):
-            document = cursor.next_object()
-
-            document_ids.add(document["_id"])
-
-            # Is the document id in the manifest?
-            in_manifest = document["_id"] in manifest
-
-            # The document has not been created since the client last synced, but has been changed. Send the new
-            # version.
-            if not in_manifest or (in_manifest and document["_version"] != manifest[document["_id"]]):
-                document = yield self.sync_processor([document])
-                document = document[0]
-                updates.append(document)
-
-            document_ids.add(document["_id"])
-
-        # All remaining documents should be deleted by the client since they no longer exist on the server.
-        removes = [document_id for document_id in manifest if document_id not in document_ids]
-
-        expected_operation_count = len(updates) + len(removes)
-
-        transaction.update(expected_operation_count)
-
-        for i in range(0, len(updates), 10):
-            yield self.dispatch("update", updates[i: i + 10], connections=[transaction.connection], sync=True)
-
-        # All remaining documents should be deleted by the client since they no longer exist on the server.
-        for i in range(0, len(removes), 10):
-            yield self.dispatch("remove", removes[i: i + 10], connections=[transaction.connection], sync=True)
-
-        return True, None
-
-
-
->>>>>>> a3629ca1
 def coerce_query(query):
     """
     Takes a query dict or a document id and returns a Mongo query and multi boolean. If the input is an id, it will be
