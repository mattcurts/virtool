--- conflicted
+++ resolved
@@ -164,7 +164,7 @@
         :param force_reset: force the user to reset password on next login
         :return: the user document
         """
-<<<<<<< HEAD
+
         async with both_transactions(self._mongo, self._pg) as (mongo, pg):
             now = virtool.utils.timestamp()
 
@@ -181,10 +181,7 @@
                     last_password_change=now,
                 )
             )
-
-=======
         document = await create_user(self._mongo, handle, password, force_reset)
->>>>>>> 4ef0ec80
         return await self.get(document["_id"])
 
     # TODO: ADD TESTS FOR THIS FUNCTION
