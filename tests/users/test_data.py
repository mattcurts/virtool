--- conflicted
+++ resolved
@@ -1,10 +1,7 @@
 import datetime
 
 import pytest
-<<<<<<< HEAD
 from sqlalchemy.ext.asyncio import AsyncEngine, AsyncSession
-=======
->>>>>>> 4ef0ec80
 from syrupy import SnapshotAssertion
 from syrupy.filters import props
 from syrupy.matchers import path_type
@@ -32,10 +29,7 @@
         self,
         data_layer: DataLayer,
         mongo: Mongo,
-<<<<<<< HEAD
         pg: AsyncEngine,
-=======
->>>>>>> 4ef0ec80
         snapshot: SnapshotAssertion,
     ):
         user = await data_layer.users.create(password="hello_world", handle="bill")
@@ -76,12 +70,9 @@
         self,
         force_reset: bool,
         data_layer: DataLayer,
-<<<<<<< HEAD
         mongo: Mongo,
         pg: AsyncEngine,
-=======
         mocker,
->>>>>>> 4ef0ec80
         snapshot: SnapshotAssertion,
     ):
         user = await data_layer.users.create(
