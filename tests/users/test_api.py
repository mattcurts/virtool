--- conflicted
+++ resolved
@@ -20,13 +20,7 @@
 
 @pytest.fixture()
 async def setup_update_user(
-<<<<<<< HEAD
-        data_layer: DataLayer, fake2: DataFaker, spawn_client: ClientSpawner
-=======
-    data_layer: DataLayer,
-    fake2: DataFaker,
-    spawn_client: ClientSpawner,
->>>>>>> 2f907070
+    data_layer: DataLayer, fake2: DataFaker, spawn_client: ClientSpawner
 ):
     client = await spawn_client(administrator=True, authenticated=True)
 
@@ -170,14 +164,7 @@
 
 class TestUpdate:
     async def test_ok(
-<<<<<<< HEAD
-            self, setup_update_user, snapshot: SnapshotAssertion, static_time
-=======
-        self,
-        setup_update_user,
-        snapshot: SnapshotAssertion,
-        static_time,
->>>>>>> 2f907070
+        self, setup_update_user, snapshot: SnapshotAssertion, static_time
     ):
         client, group_1, _, user = setup_update_user
 
@@ -194,14 +181,8 @@
         assert await resp.json() == snapshot
 
     async def test_with_groups(
-<<<<<<< HEAD
-            self, setup_update_user, snapshot: SnapshotAssertion, static_time
-=======
-        self,
-        setup_update_user,
-        snapshot: SnapshotAssertion,
-        static_time,
->>>>>>> 2f907070
+        self, setup_update_user, snapshot: SnapshotAssertion, static_time
+
     ):
         client, group_1, group_2, user = setup_update_user
 
@@ -231,13 +212,9 @@
         assert await resp.json() == snapshot
 
     async def test_non_existent_primary_group(
-<<<<<<< HEAD
-            self, setup_update_user, snapshot: SnapshotAssertion
-=======
         self,
         setup_update_user,
         snapshot: SnapshotAssertion,
->>>>>>> 2f907070
     ):
         client, _, _, user = setup_update_user
 
@@ -252,13 +229,9 @@
         assert await resp.json() == snapshot
 
     async def test_not_a_member_of_primary_group(
-<<<<<<< HEAD
-            self, setup_update_user, snapshot: SnapshotAssertion
-=======
         self,
         setup_update_user,
         snapshot: SnapshotAssertion,
->>>>>>> 2f907070
     ):
         client, _, group_2, user = setup_update_user
 
@@ -333,7 +306,7 @@
             else:
                 assert user["primary_group"] is None
 
-        # Fix the bug in the code
+
 @pytest.mark.parametrize("user", ["test", "bob"])
 async def test_list_permissions(spawn_client, user, snapshot: SnapshotAssertion):
     client = await spawn_client(
